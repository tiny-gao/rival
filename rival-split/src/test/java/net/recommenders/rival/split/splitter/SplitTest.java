/*
 * Copyright 2015 recommenders.net.
 *
 * Licensed under the Apache License, Version 2.0 (the "License");
 * you may not use this file except in compliance with the License.
 * You may obtain a copy of the License at
 *
 *      http://www.apache.org/licenses/LICENSE-2.0
 *
 * Unless required by applicable law or agreed to in writing, software
 * distributed under the License is distributed on an "AS IS" BASIS,
 * WITHOUT WARRANTIES OR CONDITIONS OF ANY KIND, either express or implied.
 * See the License for the specific language governing permissions and
 * limitations under the License.
 */
package net.recommenders.rival.split.splitter;

import java.util.Map;
import java.util.Map.Entry;
import net.recommenders.rival.core.DataModel;
import net.recommenders.rival.core.DataModelFactory;
import net.recommenders.rival.core.DataModelIF;
import org.junit.Test;

import static org.junit.Assert.assertTrue;

/**
 * Main class that parses a data set and splits it according to a property file.
 * It tests implementations of {@link net.recommenders.rival.split.splitter.Splitter}.
 *
 * @author <a href="http://github.com/abellogin">Alejandro</a>
 */
public class SplitTest {

    /**
     * The number of users in the data model.
     */
    private static final int USERS = 10;
    /**
     * The number of items in the data model.
     */
    private static final int ITEMS = 10;

    @Test
    public void testCrossValidation() {
        DataModelIF<Long, Long> dm = DataModelFactory.getDefaultModel();
        for (long u = 1L; u <= USERS; u++) {
            for (long i = 1L; i <= ITEMS; i++) {
                dm.addPreference(u, i, 1.0 * u * i);
            }
        }

        int nFolds = 5;

<<<<<<< HEAD
        DataModel<Long, Long>[] splits = null;
=======
        DataModelIF<Long, Long>[] splits = null;
>>>>>>> 6f095c52
        splits = new CrossValidationSplitter<Long, Long>(nFolds, false, 1L).split(dm);

        assertTrue(splits.length == 2 * nFolds);

        // Let's take one (user, item) pair from one test
        long userTest = -1;
        long itemTest = -1;
        for (Entry<Long, Map<Long, Double>> e : splits[1].getUserItemPreferences().entrySet()) {
            userTest = e.getKey();
            for (long i : e.getValue().keySet()) {
                itemTest = i;
                break;
            }
            break;
        }

        // Let's check this pair is not in its corresponding training split
        assertTrue(!splits[0].getUserItemPreferences().containsKey(userTest) || !splits[0].getUserItemPreferences().get(userTest).containsKey(itemTest));

        for (int i = 1; i < splits.length / 2; i++) {
            DataModelIF<Long, Long> training = splits[2 * i];
            DataModelIF<Long, Long> test = splits[2 * i + 1];
            // Let's check this pair is not in any other test split
            assertTrue(!test.getUserItemPreferences().containsKey(userTest) || !test.getUserItemPreferences().get(userTest).containsKey(itemTest));
            // Let's check this pair is in every other training split
            assertTrue(training.getUserItemPreferences().get(userTest).containsKey(itemTest));
        }
    }

    @Test
    public void testRandom() {
        DataModelIF<Long, Long> dm = DataModelFactory.getDefaultModel();
        for (long u = 1L; u <= USERS; u++) {
            for (long i = 1L; i <= ITEMS; i++) {
                dm.addPreference(u, i, 1.0 * u * i);
            }
        }

        DataModelIF<Long, Long>[] splits = null;
        splits = new RandomSplitter<Long, Long>(0.8f, false, 1L, false).split(dm);

        assertTrue(splits.length == 2);

        // Let's take one (user, item) pair from test
        long userTest = -1;
        long itemTest = -1;
        for (Entry<Long, Map<Long, Double>> e : splits[1].getUserItemPreferences().entrySet()) {
            userTest = e.getKey();
            for (long i : e.getValue().keySet()) {
                itemTest = i;
                break;
            }
            break;
        }

        // Let's check this pair is not in its corresponding training split
        assertTrue(!splits[0].getUserItemPreferences().containsKey(userTest) || !splits[0].getUserItemPreferences().get(userTest).containsKey(itemTest));
    }
}<|MERGE_RESOLUTION|>--- conflicted
+++ resolved
@@ -52,11 +52,7 @@
 
         int nFolds = 5;
 
-<<<<<<< HEAD
-        DataModel<Long, Long>[] splits = null;
-=======
         DataModelIF<Long, Long>[] splits = null;
->>>>>>> 6f095c52
         splits = new CrossValidationSplitter<Long, Long>(nFolds, false, 1L).split(dm);
 
         assertTrue(splits.length == 2 * nFolds);

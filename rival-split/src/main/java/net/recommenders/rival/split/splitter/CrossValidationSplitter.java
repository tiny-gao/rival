--- conflicted
+++ resolved
@@ -67,14 +67,6 @@
      * {@inheritDoc}
      */
     @Override
-<<<<<<< HEAD
-    public DataModel<U, I>[] split(final DataModel<U, I> data) {
-        @SuppressWarnings("unchecked")
-        final DataModel<U, I>[] splits = new DataModel[2 * nFolds];
-        for (int i = 0; i < nFolds; i++) {
-            splits[2 * i] = new DataModel<U, I>(); // training
-            splits[2 * i + 1] = new DataModel<U, I>(); // test
-=======
     public DataModelIF<U, I>[] split(final DataModelIF<U, I> data) {
         @SuppressWarnings("unchecked")
         final DataModelIF<U, I>[] splits = new DataModelIF[2 * nFolds];
@@ -138,16 +130,11 @@
         for (int i = 0; i < nFolds; i++) {
             splits[2 * i] = new TemporalDataModel<>(); // training
             splits[2 * i + 1] = new TemporalDataModel<>(); // test
->>>>>>> 6f095c52
         }
         if (perUser) {
             int n = 0;
             for (U user : data.getUsers()) {
-<<<<<<< HEAD
-                List<I> items = new ArrayList<I>(data.getUserItemPreferences().get(user).keySet());
-=======
                 List<I> items = new ArrayList<>(data.getUserItemPreferences().get(user).keySet());
->>>>>>> 6f095c52
                 Collections.shuffle(items, rnd);
                 for (I item : items) {
                     Double pref = data.getUserItemPreferences().get(user).get(item);
@@ -157,11 +144,7 @@
                     }
                     int curFold = n % nFolds;
                     for (int i = 0; i < nFolds; i++) {
-<<<<<<< HEAD
-                        DataModel<U, I> datamodel = splits[2 * i]; // training
-=======
                         TemporalDataModelIF<U, I> datamodel = splits[2 * i]; // training
->>>>>>> 6f095c52
                         if (i == curFold) {
                             datamodel = splits[2 * i + 1]; // test
                         }
@@ -178,19 +161,11 @@
                 }
             }
         } else {
-<<<<<<< HEAD
-            List<U> users = new ArrayList<U>(data.getUsers());
-            Collections.shuffle(users, rnd);
-            int n = 0;
-            for (U user : users) {
-                List<I> items = new ArrayList<I>(data.getUserItemPreferences().get(user).keySet());
-=======
             List<U> users = new ArrayList<>(data.getUsers());
             Collections.shuffle(users, rnd);
             int n = 0;
             for (U user : users) {
                 List<I> items = new ArrayList<>(data.getUserItemPreferences().get(user).keySet());
->>>>>>> 6f095c52
                 Collections.shuffle(items, rnd);
                 for (I item : items) {
                     Double pref = data.getUserItemPreferences().get(user).get(item);
@@ -200,11 +175,7 @@
                     }
                     int curFold = n % nFolds;
                     for (int i = 0; i < nFolds; i++) {
-<<<<<<< HEAD
-                        DataModel<U, I> datamodel = splits[2 * i]; // training
-=======
                         TemporalDataModelIF<U, I> datamodel = splits[2 * i]; // training
->>>>>>> 6f095c52
                         if (i == curFold) {
                             datamodel = splits[2 * i + 1]; // test
                         }

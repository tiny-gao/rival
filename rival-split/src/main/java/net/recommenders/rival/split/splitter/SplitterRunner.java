/*
 * Copyright 2015 recommenders.net.
 *
 * Licensed under the Apache License, Version 2.0 (the "License");
 * you may not use this file except in compliance with the License.
 * You may obtain a copy of the License at
 *
 *      http://www.apache.org/licenses/LICENSE-2.0
 *
 * Unless required by applicable law or agreed to in writing, software
 * distributed under the License is distributed on an "AS IS" BASIS,
 * WITHOUT WARRANTIES OR CONDITIONS OF ANY KIND, either express or implied.
 * See the License for the specific language governing permissions and
 * limitations under the License.
 */
package net.recommenders.rival.split.splitter;

import java.io.FileNotFoundException;
import java.io.UnsupportedEncodingException;
import java.util.Properties;
import net.recommenders.rival.core.DataModelUtils;
import net.recommenders.rival.core.TemporalDataModelIF;

/**
 * Class that splits a dataset according to some properties.
 *
 * @author <a href="http://github.com/abellogin">Alejandro</a>
 */
public final class SplitterRunner {

    /**
     * Variable that represent the name of a property in the file.
     */
    public static final String DATASET_SPLITTER = "dataset.splitter";
    /**
     * Variable that represent the name of a property in the file.
     */
    public static final String SPLIT_PERUSER = "split.peruser";
    /**
     * Variable that represent the name of a property in the file.
     */
    public static final String SPLIT_PERITEMS = "split.peritems";
    /**
     * Variable that represent the name of a property in the file.
     */
    public static final String SPLIT_SEED = "split.seed";
    /**
     * Variable that represent the name of a property in the file.
     */
    public static final String SPLIT_CV_NFOLDS = "split.cv.nfolds";
    /**
     * Variable that represent the name of a property in the file.
     */
    public static final String SPLIT_RANDOM_PERCENTAGE = "split.random.percentage";
    /**
     * Variable that represent the name of a property in the file.
     */
    public static final String SPLIT_OUTPUT_FOLDER = "split.output.folder";
    /**
     * Variable that represent the name of a property in the file.
     */
    public static final String SPLIT_OUTPUT_OVERWRITE = "split.output.overwrite";
    /**
     * Variable that represent the name of a property in the file.
     */
    public static final String SPLIT_TRAINING_PREFIX = "split.training.prefix";
    /**
     * Variable that represent the name of a property in the file.
     */
    public static final String SPLIT_TRAINING_SUFFIX = "split.training.suffix";
    /**
     * Variable that represent the name of a property in the file.
     */
    public static final String SPLIT_TEST_PREFIX = "split.test.prefix";
    /**
     * Variable that represent the name of a property in the file.
     */
    public static final String SPLIT_TEST_SUFFIX = "split.test.suffix";

    /**
     * Utility classes should not have a public or default constructor.
     */
    private SplitterRunner() {
    }

    /**
     * Runs a Splitter instance based on the properties.
     *
     * @param properties property file
     * @param data the data to be split
     * @param doDataClear flag to clear the memory used for the data before
     * saving the splits
     * @throws FileNotFoundException see
     * {@link net.recommenders.rival.core.DataModelUtils#saveDataModel(net.recommenders.rival.core.DataModel, java.lang.String, boolean)}
     * @throws UnsupportedEncodingException see
     * {@link net.recommenders.rival.core.DataModelUtils#saveDataModel(net.recommenders.rival.core.DataModel, java.lang.String, boolean)}
     */
    public static <U, I> void run(final Properties properties, final TemporalDataModelIF<U, I> data, final boolean doDataClear)
            throws FileNotFoundException, UnsupportedEncodingException {
        System.out.println("Start splitting");
        TemporalDataModelIF<U, I>[] splits;
        // read parameters
        String outputFolder = properties.getProperty(SPLIT_OUTPUT_FOLDER);
        Boolean overwrite = Boolean.parseBoolean(properties.getProperty(SPLIT_OUTPUT_OVERWRITE, "false"));
        String splitTrainingPrefix = properties.getProperty(SPLIT_TRAINING_PREFIX);
        String splitTrainingSuffix = properties.getProperty(SPLIT_TRAINING_SUFFIX);
        String splitTestPrefix = properties.getProperty(SPLIT_TEST_PREFIX);
        String splitTestSuffix = properties.getProperty(SPLIT_TEST_SUFFIX);
        // generate splits
        Splitter<U, I> splitter = instantiateSplitter(properties);
        splits = splitter.split(data);
        if (doDataClear) {
            data.clear();
        }
        System.out.println("Saving splits");
        // save splits
        for (int i = 0; i < splits.length / 2; i++) {
            TemporalDataModelIF<U, I> training = splits[2 * i];
            TemporalDataModelIF<U, I> test = splits[2 * i + 1];
            String trainingFile = outputFolder + splitTrainingPrefix + i + splitTrainingSuffix;
            String testFile = outputFolder + splitTestPrefix + i + splitTestSuffix;
            DataModelUtils.saveDataModel(training, trainingFile, overwrite);
            DataModelUtils.saveDataModel(test, testFile, overwrite);
        }
    }

    /**
     *
     * Instantiates a splitter based on the properties.
     *
     * @param properties the properties to be used.
     * @return a splitter according to the properties mapping provided.
     */
    public static <U, I> Splitter<U, I> instantiateSplitter(final Properties properties) {
        // read parameters
        String splitterClassName = properties.getProperty(DATASET_SPLITTER);
        Boolean perUser = Boolean.parseBoolean(properties.getProperty(SPLIT_PERUSER));
        Boolean doSplitPerItems = Boolean.parseBoolean(properties.getProperty(SPLIT_PERITEMS, "true"));
        // generate splitter
        Splitter<U, I> splitter = null;
        if (splitterClassName.contains("CrossValidation")) {
            Long seed = Long.parseLong(properties.getProperty(SPLIT_SEED));
            Integer nFolds = Integer.parseInt(properties.getProperty(SPLIT_CV_NFOLDS));
<<<<<<< HEAD
            splitter = new CrossValidationSplitter<Long, Long>(nFolds, perUser, seed);
=======
            splitter = new CrossValidationSplitter<>(nFolds, perUser, seed);
>>>>>>> 6f095c52
        } else if (splitterClassName.contains("Random")) {
            Long seed = Long.parseLong(properties.getProperty(SPLIT_SEED));
            Float percentage = Float.parseFloat(properties.getProperty(SPLIT_RANDOM_PERCENTAGE));
            splitter = new RandomSplitter<>(percentage, perUser, seed, doSplitPerItems);
        } else if (splitterClassName.contains("Temporal")) {
            Float percentage = Float.parseFloat(properties.getProperty(SPLIT_RANDOM_PERCENTAGE));
            splitter = new TemporalSplitter<>(percentage, perUser, doSplitPerItems);
        }
        return splitter;
    }
}<|MERGE_RESOLUTION|>--- conflicted
+++ resolved
@@ -141,11 +141,7 @@
         if (splitterClassName.contains("CrossValidation")) {
             Long seed = Long.parseLong(properties.getProperty(SPLIT_SEED));
             Integer nFolds = Integer.parseInt(properties.getProperty(SPLIT_CV_NFOLDS));
-<<<<<<< HEAD
-            splitter = new CrossValidationSplitter<Long, Long>(nFolds, perUser, seed);
-=======
             splitter = new CrossValidationSplitter<>(nFolds, perUser, seed);
->>>>>>> 6f095c52
         } else if (splitterClassName.contains("Random")) {
             Long seed = Long.parseLong(properties.getProperty(SPLIT_SEED));
             Float percentage = Float.parseFloat(properties.getProperty(SPLIT_RANDOM_PERCENTAGE));

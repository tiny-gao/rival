/*
 * Copyright 2015 recommenders.net.
 *
 * Licensed under the Apache License, Version 2.0 (the "License");
 * you may not use this file except in compliance with the License.
 * You may obtain a copy of the License at
 *
 *      http://www.apache.org/licenses/LICENSE-2.0
 *
 * Unless required by applicable law or agreed to in writing, software
 * distributed under the License is distributed on an "AS IS" BASIS,
 * WITHOUT WARRANTIES OR CONDITIONS OF ANY KIND, either express or implied.
 * See the License for the specific language governing permissions and
 * limitations under the License.
 */
package net.recommenders.rival.recommend.frameworks.lenskit;

import it.unimi.dsi.fastutil.longs.Long2DoubleMap;
import java.io.File;
import java.util.ArrayList;
import java.util.List;
import java.util.Properties;
<<<<<<< HEAD
import net.recommenders.rival.core.DataModelFactory;
import net.recommenders.rival.core.DataModelIF;
=======

import net.recommenders.rival.core.TemporalDataModel;
>>>>>>> b954e072
import net.recommenders.rival.core.TemporalDataModelIF;
import net.recommenders.rival.recommend.frameworks.AbstractRunner;
import net.recommenders.rival.recommend.frameworks.RecommendationRunner;
import net.recommenders.rival.recommend.frameworks.RecommenderIO;
import net.recommenders.rival.recommend.frameworks.exceptions.RecommenderException;
import org.apache.mahout.cf.taste.similarity.ItemSimilarity;
import org.grouplens.lenskit.iterative.IterationCount;
import org.grouplens.lenskit.iterative.IterationCountStoppingCondition;
import org.grouplens.lenskit.iterative.StoppingCondition;
import org.lenskit.LenskitConfiguration;
import org.lenskit.LenskitRecommender;
import org.lenskit.LenskitRecommenderEngine;
import org.lenskit.api.ItemRecommender;
import org.lenskit.api.ItemScorer;
import org.lenskit.api.RecommenderBuildException;
import org.lenskit.api.Result;
import org.lenskit.baseline.BaselineScorer;
import org.lenskit.baseline.UserMeanItemScorer;
import org.lenskit.data.dao.DataAccessObject;
import org.lenskit.data.dao.file.StaticDataSource;
import org.lenskit.data.dao.file.TextEntitySource;
import org.lenskit.data.ratings.RatingSummary;
import org.lenskit.data.ratings.RatingVectorPDAO;
import org.lenskit.data.ratings.StandardRatingVectorPDAO;
import org.lenskit.knn.NeighborhoodSize;
import org.lenskit.knn.user.LiveNeighborFinder;
import org.lenskit.knn.user.NeighborFinder;
import org.lenskit.mf.funksvd.FeatureCount;
import org.lenskit.similarity.VectorSimilarity;
import org.lenskit.util.IdBox;
import org.slf4j.Logger;
import org.slf4j.LoggerFactory;

/**
 * A runner for LensKit-based recommenders.
 *
 * @author <a href="http://github.com/alansaid">Alan</a>
 */
public class LenskitRecommenderRunner extends AbstractRunner<Long, Long> {

    /**
     * Logger.
     */
    private static final Logger LOGGER = LoggerFactory.getLogger(LenskitRecommenderRunner.class);

    /**
     * Default constructor.
     *
     * @param props properties
     */
    public LenskitRecommenderRunner(final Properties props) {
        super(props);
    }

    /**
     * Runs the recommender.
     *
     * @param opts see
     * {@link net.recommenders.rival.recommend.frameworks.AbstractRunner.RUN_OPTIONS}
     * @return see
     * {@link #run(net.recommenders.rival.recommend.frameworks.AbstractRunner.RUN_OPTIONS, net.recommenders.rival.core.TemporalDataModelIF, net.recommenders.rival.core.TemporalDataModelIF)}
     * @throws RecommenderException when the recommender is instantiated
     *                              incorrectly or breaks otherwise.
     */
    @Override
    @SuppressWarnings("unchecked")
    public DataModelIF<Long, Long> run(final RUN_OPTIONS opts) throws RecommenderException {
        if (isAlreadyRecommended()) {
            return null;
        }

        File trainingFile = new File(getProperties().getProperty(RecommendationRunner.TRAINING_SET));
        File testFile = new File(getProperties().getProperty(RecommendationRunner.TEST_SET));
//        EventDAO base = new TextEventDAO(trainingFile, Formats.delimitedRatings("\t"));
        TextEntitySource tesTraining = new TextEntitySource();
        tesTraining.setFile(trainingFile.toPath());
        tesTraining.setFormat(org.lenskit.data.dao.file.Formats.delimitedRatings("\t"));
        StaticDataSource sourceTraining = new StaticDataSource("training");
        sourceTraining.addSource(tesTraining);
        DataAccessObject base = sourceTraining.get();
//        EventDAO test = new TextEventDAO(testFile, Formats.delimitedRatings("\t"));
        TextEntitySource tesTest = new TextEntitySource();
        tesTest.setFile(testFile.toPath());
        tesTest.setFormat(org.lenskit.data.dao.file.Formats.delimitedRatings("\t"));
        StaticDataSource sourceTest = new StaticDataSource("test");
        sourceTest.addSource(tesTest);
        DataAccessObject test = sourceTest.get();
        return runLenskitRecommender(opts, base, test);
    }

    /**
     * Runs the recommender using the provided datamodels.
     *
<<<<<<< HEAD
     * @param opts see
     * {@link net.recommenders.rival.recommend.frameworks.AbstractRunner.RUN_OPTIONS}
=======
     * @param opts          see {@link net.recommenders.rival.recommend.frameworks.AbstractRunner.RUN_OPTIONS}
>>>>>>> b954e072
     * @param trainingModel model to be used to train the recommender.
     * @param testModel     model to be used to test the recommender.
     * @return see
     * {@link #runLenskitRecommender(net.recommenders.rival.recommend.frameworks.AbstractRunner.RUN_OPTIONS, org.grouplens.lenskit.data.dao.EventDAO, org.grouplens.lenskit.data.dao.EventDAO)}
     * @throws RecommenderException see
     *                              {@link #runLenskitRecommender(net.recommenders.rival.recommend.frameworks.AbstractRunner.RUN_OPTIONS, org.grouplens.lenskit.data.dao.EventDAO, org.grouplens.lenskit.data.dao.EventDAO)}
     */
    @Override
    public DataModelIF<Long, Long> run(final RUN_OPTIONS opts, final TemporalDataModelIF<Long, Long> trainingModel, final TemporalDataModelIF<Long, Long> testModel) throws RecommenderException {
        if (isAlreadyRecommended()) {
            return null;
        }
        // transform from core's DataModels to Lenskit's EventDAO
        DataAccessObject trainingModelLensKit = new EventDAOWrapper(trainingModel);
        DataAccessObject testModelLensKit = new EventDAOWrapper(testModel);

        return runLenskitRecommender(opts, trainingModelLensKit, testModelLensKit);
    }

    /**
     * Runs a Lenskit recommender using the provided datamodels and the
     * previously provided properties.
     *
<<<<<<< HEAD
     * @param opts see
     * {@link net.recommenders.rival.recommend.frameworks.AbstractRunner.RUN_OPTIONS}
     * @param trainingModel model to be used to train the recommender.
     * @param testModel model to be used to test the recommender.
     * @return nothing when opts is
     * {@link net.recommenders.rival.recommend.frameworks.AbstractRunner.RUN_OPTIONS#OUTPUT_RECS},
     * otherwise, when opts is
     * {@link net.recommenders.rival.recommend.frameworks.AbstractRunner.RUN_OPTIONS#RETURN_RECS}
     * or
     * {@link net.recommenders.rival.recommend.frameworks.AbstractRunner.RUN_OPTIONS#RETURN_AND_OUTPUT_RECS}
=======
     * @param opts          see {@link net.recommenders.rival.recommend.frameworks.AbstractRunner.RUN_OPTIONS}
     * @param trainingModel model to be used to train the recommender.
     * @param testModel     model to be used to test the recommender.
     * @return nothing when opts is {@link net.recommenders.rival.recommend.frameworks.AbstractRunner.RUN_OPTIONS#OUTPUT_RECS},
     * otherwise, when opts is {@link net.recommenders.rival.recommend.frameworks.AbstractRunner.RUN_OPTIONS#RETURN_RECS}
     * or {@link net.recommenders.rival.recommend.frameworks.AbstractRunner.RUN_OPTIONS#RETURN_AND_OUTPUT_RECS}
>>>>>>> b954e072
     * it returns the predictions
     * @throws RecommenderException when recommender cannot be instantiated
     *                              properly
     */
    @SuppressWarnings("unchecked")
    public DataModelIF<Long, Long> runLenskitRecommender(final RUN_OPTIONS opts, final DataAccessObject trainingModel, final DataAccessObject testModel) throws RecommenderException {
        if (isAlreadyRecommended()) {
            return null;
        }
        LenskitConfiguration config = new LenskitConfiguration();
//        int nItems = new PrefetchingItemDAO(trainingModel).getItemIds().size();
        int nItems = RatingSummary.create(trainingModel).getItems().size();

        try {
            config.bind(ItemScorer.class).to((Class<? extends ItemScorer>) Class.forName(getProperties().getProperty(RecommendationRunner.RECOMMENDER)));
        } catch (ClassNotFoundException e) {
            e.printStackTrace();
            throw new RecommenderException("Problem with ItemScorer: " + e.getMessage());
        }
        if (getProperties().getProperty(RecommendationRunner.RECOMMENDER).contains(".user.")) {
            config.bind(NeighborFinder.class).to(LiveNeighborFinder.class);
            if (getProperties().getProperty(RecommendationRunner.NEIGHBORHOOD).equals("-1")) {
                getProperties().setProperty(RecommendationRunner.NEIGHBORHOOD, Math.round(Math.sqrt(nItems)) + "");
            }
            config.set(NeighborhoodSize.class).to(Integer.parseInt(getProperties().getProperty(RecommendationRunner.NEIGHBORHOOD)));
        }
        if (getProperties().containsKey(RecommendationRunner.SIMILARITY)) {
            try {
                config.within(ItemSimilarity.class).
                        bind(VectorSimilarity.class).
                        to((Class<? extends VectorSimilarity>) Class.forName(getProperties().getProperty(RecommendationRunner.SIMILARITY)));
            } catch (ClassNotFoundException e) {
                e.printStackTrace();
                throw new RecommenderException("Problem with ItemSimilarity: " + e.getMessage());
            }
        }
        if (getProperties().containsKey(RecommendationRunner.FACTORS)) {
            config.bind(BaselineScorer.class, ItemScorer.class).to(UserMeanItemScorer.class);
            config.bind(StoppingCondition.class).to(IterationCountStoppingCondition.class);
            config.set(IterationCount.class).to(DEFAULT_ITERATIONS);
            if (getProperties().getProperty(RecommendationRunner.FACTORS).equals("-1")) {
                getProperties().setProperty(RecommendationRunner.FACTORS, Math.round(Math.sqrt(nItems)) + "");
            }
            config.set(FeatureCount.class).to(Integer.parseInt(getProperties().getProperty(RecommendationRunner.FACTORS)));
        }

        RatingVectorPDAO test = new StandardRatingVectorPDAO(testModel);
        LenskitRecommender rec = null;
        try {
            LenskitRecommenderEngine engine = LenskitRecommenderEngine.build(config, trainingModel);
            rec = engine.createRecommender(trainingModel);
        } catch (RecommenderBuildException e) {
            LOGGER.error(e.getMessage());
            e.printStackTrace();
            throw new RecommenderException("Problem with LenskitRecommenderEngine: " + e.getMessage());
        }
        ItemRecommender irec = null;
        ItemScorer iscore = null;
        if (rec != null) {
            irec = rec.getItemRecommender();
            iscore = rec.getItemScorer();
        }
        assert irec != null;
        assert iscore != null;

        DataModelIF<Long, Long> model = null;
        switch (opts) {
            case RETURN_AND_OUTPUT_RECS:
            case RETURN_RECS:
                model = DataModelFactory.getDefaultModel();
                break;
            default:
                model = null;
        }
        String name = null;
        switch (opts) {
            case RETURN_AND_OUTPUT_RECS:
            case OUTPUT_RECS:
                name = getFileName();
                break;
            default:
                name = null;
        }
        boolean createFile = true;
        for (IdBox<Long2DoubleMap> u : test.streamUsers()) {
            long user = u.getId();
            List<Long> recItems = irec.recommend(user);
            //
            List<RecommenderIO.Preference<Long, Long>> prefs = new ArrayList<>();
            for (Long i : recItems) {
                Result r = iscore.score(user, i);
                if (r != null) {
                    double s = r.getScore();
                    prefs.add(new RecommenderIO.Preference<>(user, i, s));
                }
            }
            //
            RecommenderIO.writeData(user, prefs, getPath(), name, !createFile, model);
            createFile = false;
        }
        return model;
    }
}<|MERGE_RESOLUTION|>--- conflicted
+++ resolved
@@ -15,48 +15,41 @@
  */
 package net.recommenders.rival.recommend.frameworks.lenskit;
 
-import it.unimi.dsi.fastutil.longs.Long2DoubleMap;
 import java.io.File;
-import java.util.ArrayList;
 import java.util.List;
 import java.util.Properties;
-<<<<<<< HEAD
-import net.recommenders.rival.core.DataModelFactory;
-import net.recommenders.rival.core.DataModelIF;
-=======
 
 import net.recommenders.rival.core.TemporalDataModel;
->>>>>>> b954e072
 import net.recommenders.rival.core.TemporalDataModelIF;
 import net.recommenders.rival.recommend.frameworks.AbstractRunner;
 import net.recommenders.rival.recommend.frameworks.RecommendationRunner;
 import net.recommenders.rival.recommend.frameworks.RecommenderIO;
 import net.recommenders.rival.recommend.frameworks.exceptions.RecommenderException;
-import org.apache.mahout.cf.taste.similarity.ItemSimilarity;
+import org.grouplens.lenskit.ItemRecommender;
+import org.grouplens.lenskit.ItemScorer;
+import org.grouplens.lenskit.Recommender;
+import org.grouplens.lenskit.RecommenderBuildException;
+import org.grouplens.lenskit.baseline.BaselineScorer;
+import org.grouplens.lenskit.baseline.UserMeanItemScorer;
+import org.grouplens.lenskit.core.LenskitConfiguration;
+import org.grouplens.lenskit.core.LenskitRecommenderEngine;
+import org.grouplens.lenskit.cursors.Cursors;
+import org.grouplens.lenskit.data.dao.EventCollectionDAO;
+import org.grouplens.lenskit.data.dao.EventDAO;
+import org.grouplens.lenskit.data.dao.PrefetchingItemDAO;
+import org.grouplens.lenskit.data.dao.PrefetchingUserDAO;
+import org.grouplens.lenskit.data.dao.SimpleFileRatingDAO;
+import org.grouplens.lenskit.data.dao.UserDAO;
 import org.grouplens.lenskit.iterative.IterationCount;
 import org.grouplens.lenskit.iterative.IterationCountStoppingCondition;
 import org.grouplens.lenskit.iterative.StoppingCondition;
-import org.lenskit.LenskitConfiguration;
-import org.lenskit.LenskitRecommender;
-import org.lenskit.LenskitRecommenderEngine;
-import org.lenskit.api.ItemRecommender;
-import org.lenskit.api.ItemScorer;
-import org.lenskit.api.RecommenderBuildException;
-import org.lenskit.api.Result;
-import org.lenskit.baseline.BaselineScorer;
-import org.lenskit.baseline.UserMeanItemScorer;
-import org.lenskit.data.dao.DataAccessObject;
-import org.lenskit.data.dao.file.StaticDataSource;
-import org.lenskit.data.dao.file.TextEntitySource;
-import org.lenskit.data.ratings.RatingSummary;
-import org.lenskit.data.ratings.RatingVectorPDAO;
-import org.lenskit.data.ratings.StandardRatingVectorPDAO;
-import org.lenskit.knn.NeighborhoodSize;
-import org.lenskit.knn.user.LiveNeighborFinder;
-import org.lenskit.knn.user.NeighborFinder;
-import org.lenskit.mf.funksvd.FeatureCount;
-import org.lenskit.similarity.VectorSimilarity;
-import org.lenskit.util.IdBox;
+import org.grouplens.lenskit.knn.NeighborhoodSize;
+import org.grouplens.lenskit.knn.item.ItemSimilarity;
+import org.grouplens.lenskit.knn.user.NeighborhoodFinder;
+import org.grouplens.lenskit.knn.user.SimpleNeighborhoodFinder;
+import org.grouplens.lenskit.mf.funksvd.FeatureCount;
+import org.grouplens.lenskit.scored.ScoredId;
+import org.grouplens.lenskit.vectors.similarity.VectorSimilarity;
 import org.slf4j.Logger;
 import org.slf4j.LoggerFactory;
 
@@ -84,8 +77,7 @@
     /**
      * Runs the recommender.
      *
-     * @param opts see
-     * {@link net.recommenders.rival.recommend.frameworks.AbstractRunner.RUN_OPTIONS}
+     * @param opts see {@link net.recommenders.rival.recommend.frameworks.AbstractRunner.RUN_OPTIONS}
      * @return see
      * {@link #run(net.recommenders.rival.recommend.frameworks.AbstractRunner.RUN_OPTIONS, net.recommenders.rival.core.TemporalDataModelIF, net.recommenders.rival.core.TemporalDataModelIF)}
      * @throws RecommenderException when the recommender is instantiated
@@ -93,39 +85,22 @@
      */
     @Override
     @SuppressWarnings("unchecked")
-    public DataModelIF<Long, Long> run(final RUN_OPTIONS opts) throws RecommenderException {
+    public TemporalDataModelIF<Long, Long> run(final RUN_OPTIONS opts) throws RecommenderException {
         if (isAlreadyRecommended()) {
             return null;
         }
 
         File trainingFile = new File(getProperties().getProperty(RecommendationRunner.TRAINING_SET));
         File testFile = new File(getProperties().getProperty(RecommendationRunner.TEST_SET));
-//        EventDAO base = new TextEventDAO(trainingFile, Formats.delimitedRatings("\t"));
-        TextEntitySource tesTraining = new TextEntitySource();
-        tesTraining.setFile(trainingFile.toPath());
-        tesTraining.setFormat(org.lenskit.data.dao.file.Formats.delimitedRatings("\t"));
-        StaticDataSource sourceTraining = new StaticDataSource("training");
-        sourceTraining.addSource(tesTraining);
-        DataAccessObject base = sourceTraining.get();
-//        EventDAO test = new TextEventDAO(testFile, Formats.delimitedRatings("\t"));
-        TextEntitySource tesTest = new TextEntitySource();
-        tesTest.setFile(testFile.toPath());
-        tesTest.setFormat(org.lenskit.data.dao.file.Formats.delimitedRatings("\t"));
-        StaticDataSource sourceTest = new StaticDataSource("test");
-        sourceTest.addSource(tesTest);
-        DataAccessObject test = sourceTest.get();
+        EventDAO base = new SimpleFileRatingDAO(trainingFile, "\t");
+        EventDAO test = new SimpleFileRatingDAO(testFile, "\t");
         return runLenskitRecommender(opts, base, test);
     }
 
     /**
      * Runs the recommender using the provided datamodels.
      *
-<<<<<<< HEAD
-     * @param opts see
-     * {@link net.recommenders.rival.recommend.frameworks.AbstractRunner.RUN_OPTIONS}
-=======
      * @param opts          see {@link net.recommenders.rival.recommend.frameworks.AbstractRunner.RUN_OPTIONS}
->>>>>>> b954e072
      * @param trainingModel model to be used to train the recommender.
      * @param testModel     model to be used to test the recommender.
      * @return see
@@ -134,13 +109,13 @@
      *                              {@link #runLenskitRecommender(net.recommenders.rival.recommend.frameworks.AbstractRunner.RUN_OPTIONS, org.grouplens.lenskit.data.dao.EventDAO, org.grouplens.lenskit.data.dao.EventDAO)}
      */
     @Override
-    public DataModelIF<Long, Long> run(final RUN_OPTIONS opts, final TemporalDataModelIF<Long, Long> trainingModel, final TemporalDataModelIF<Long, Long> testModel) throws RecommenderException {
+    public TemporalDataModelIF<Long, Long> run(final RUN_OPTIONS opts, final TemporalDataModelIF<Long, Long> trainingModel, final TemporalDataModelIF<Long, Long> testModel) throws RecommenderException {
         if (isAlreadyRecommended()) {
             return null;
         }
         // transform from core's DataModels to Lenskit's EventDAO
-        DataAccessObject trainingModelLensKit = new EventDAOWrapper(trainingModel);
-        DataAccessObject testModelLensKit = new EventDAOWrapper(testModel);
+        EventDAO trainingModelLensKit = new EventDAOWrapper(trainingModel);
+        EventDAO testModelLensKit = new EventDAOWrapper(testModel);
 
         return runLenskitRecommender(opts, trainingModelLensKit, testModelLensKit);
     }
@@ -149,37 +124,25 @@
      * Runs a Lenskit recommender using the provided datamodels and the
      * previously provided properties.
      *
-<<<<<<< HEAD
-     * @param opts see
-     * {@link net.recommenders.rival.recommend.frameworks.AbstractRunner.RUN_OPTIONS}
-     * @param trainingModel model to be used to train the recommender.
-     * @param testModel model to be used to test the recommender.
-     * @return nothing when opts is
-     * {@link net.recommenders.rival.recommend.frameworks.AbstractRunner.RUN_OPTIONS#OUTPUT_RECS},
-     * otherwise, when opts is
-     * {@link net.recommenders.rival.recommend.frameworks.AbstractRunner.RUN_OPTIONS#RETURN_RECS}
-     * or
-     * {@link net.recommenders.rival.recommend.frameworks.AbstractRunner.RUN_OPTIONS#RETURN_AND_OUTPUT_RECS}
-=======
      * @param opts          see {@link net.recommenders.rival.recommend.frameworks.AbstractRunner.RUN_OPTIONS}
      * @param trainingModel model to be used to train the recommender.
      * @param testModel     model to be used to test the recommender.
      * @return nothing when opts is {@link net.recommenders.rival.recommend.frameworks.AbstractRunner.RUN_OPTIONS#OUTPUT_RECS},
      * otherwise, when opts is {@link net.recommenders.rival.recommend.frameworks.AbstractRunner.RUN_OPTIONS#RETURN_RECS}
      * or {@link net.recommenders.rival.recommend.frameworks.AbstractRunner.RUN_OPTIONS#RETURN_AND_OUTPUT_RECS}
->>>>>>> b954e072
      * it returns the predictions
      * @throws RecommenderException when recommender cannot be instantiated
      *                              properly
      */
     @SuppressWarnings("unchecked")
-    public DataModelIF<Long, Long> runLenskitRecommender(final RUN_OPTIONS opts, final DataAccessObject trainingModel, final DataAccessObject testModel) throws RecommenderException {
+    public TemporalDataModelIF<Long, Long> runLenskitRecommender(final RUN_OPTIONS opts, final EventDAO trainingModel, final EventDAO testModel) throws RecommenderException {
         if (isAlreadyRecommended()) {
             return null;
         }
+        EventDAO dao = new EventCollectionDAO(Cursors.makeList(trainingModel.streamEvents()));
         LenskitConfiguration config = new LenskitConfiguration();
-//        int nItems = new PrefetchingItemDAO(trainingModel).getItemIds().size();
-        int nItems = RatingSummary.create(trainingModel).getItems().size();
+        config.bind(EventDAO.class).to(dao);
+
 
         try {
             config.bind(ItemScorer.class).to((Class<? extends ItemScorer>) Class.forName(getProperties().getProperty(RecommendationRunner.RECOMMENDER)));
@@ -188,9 +151,9 @@
             throw new RecommenderException("Problem with ItemScorer: " + e.getMessage());
         }
         if (getProperties().getProperty(RecommendationRunner.RECOMMENDER).contains(".user.")) {
-            config.bind(NeighborFinder.class).to(LiveNeighborFinder.class);
+            config.bind(NeighborhoodFinder.class).to(SimpleNeighborhoodFinder.class);
             if (getProperties().getProperty(RecommendationRunner.NEIGHBORHOOD).equals("-1")) {
-                getProperties().setProperty(RecommendationRunner.NEIGHBORHOOD, Math.round(Math.sqrt(nItems)) + "");
+                getProperties().setProperty(RecommendationRunner.NEIGHBORHOOD, Math.round(Math.sqrt(new PrefetchingItemDAO(trainingModel).getItemIds().size())) + "");
             }
             config.set(NeighborhoodSize.class).to(Integer.parseInt(getProperties().getProperty(RecommendationRunner.NEIGHBORHOOD)));
         }
@@ -209,35 +172,32 @@
             config.bind(StoppingCondition.class).to(IterationCountStoppingCondition.class);
             config.set(IterationCount.class).to(DEFAULT_ITERATIONS);
             if (getProperties().getProperty(RecommendationRunner.FACTORS).equals("-1")) {
-                getProperties().setProperty(RecommendationRunner.FACTORS, Math.round(Math.sqrt(nItems)) + "");
+                getProperties().setProperty(RecommendationRunner.FACTORS, Math.round(Math.sqrt(new PrefetchingItemDAO(trainingModel).getItemIds().size())) + "");
             }
             config.set(FeatureCount.class).to(Integer.parseInt(getProperties().getProperty(RecommendationRunner.FACTORS)));
         }
 
-        RatingVectorPDAO test = new StandardRatingVectorPDAO(testModel);
-        LenskitRecommender rec = null;
+        UserDAO test = new PrefetchingUserDAO(testModel);
+        Recommender rec = null;
         try {
-            LenskitRecommenderEngine engine = LenskitRecommenderEngine.build(config, trainingModel);
-            rec = engine.createRecommender(trainingModel);
+            LenskitRecommenderEngine engine = LenskitRecommenderEngine.build(config);
+            rec = engine.createRecommender();
         } catch (RecommenderBuildException e) {
             LOGGER.error(e.getMessage());
             e.printStackTrace();
             throw new RecommenderException("Problem with LenskitRecommenderEngine: " + e.getMessage());
         }
         ItemRecommender irec = null;
-        ItemScorer iscore = null;
         if (rec != null) {
             irec = rec.getItemRecommender();
-            iscore = rec.getItemScorer();
         }
         assert irec != null;
-        assert iscore != null;
-
-        DataModelIF<Long, Long> model = null;
+
+        TemporalDataModelIF<Long, Long> model = null;
         switch (opts) {
             case RETURN_AND_OUTPUT_RECS:
             case RETURN_RECS:
-                model = DataModelFactory.getDefaultModel();
+                model = new TemporalDataModel<Long, Long>();
                 break;
             default:
                 model = null;
@@ -252,20 +212,9 @@
                 name = null;
         }
         boolean createFile = true;
-        for (IdBox<Long2DoubleMap> u : test.streamUsers()) {
-            long user = u.getId();
-            List<Long> recItems = irec.recommend(user);
-            //
-            List<RecommenderIO.Preference<Long, Long>> prefs = new ArrayList<>();
-            for (Long i : recItems) {
-                Result r = iscore.score(user, i);
-                if (r != null) {
-                    double s = r.getScore();
-                    prefs.add(new RecommenderIO.Preference<>(user, i, s));
-                }
-            }
-            //
-            RecommenderIO.writeData(user, prefs, getPath(), name, !createFile, model);
+        for (long user : test.getUserIds()) {
+            List<ScoredId> recs = irec.recommend(user);
+            RecommenderIO.writeData(user, recs, getPath(), name, !createFile, model);
             createFile = false;
         }
         return model;

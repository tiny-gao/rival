--- conflicted
+++ resolved
@@ -61,9 +61,6 @@
 
 
     </dependencies>
-<<<<<<< HEAD
-</project>
-=======
     <build>
         <plugins>
             <plugin>
@@ -90,4 +87,3 @@
         </plugins>
     </build>
 </project>
->>>>>>> ca677961

--- conflicted
+++ resolved
@@ -19,18 +19,8 @@
         super(predictions, test);
     }
 
-<<<<<<< HEAD
-    /**
-     *
-     * @inheritDoc
-     */
     public RMSE(DataModel<Long, Long> predictions, DataModel<Long, Long> test, ErrorStrategy errorStrategy) {
         super(predictions, test, errorStrategy);
-=======
-
-    public RMSE(DataModel<Long, Long> predictions, DataModel<Long, Long> test, ErrorStrategy rmseStrategy) {
-        super(predictions, test, rmseStrategy);
->>>>>>> 917788f7
     }
 
     /**

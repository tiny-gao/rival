/*
 * Copyright 2015 recommenders.net.
 *
 * Licensed under the Apache License, Version 2.0 (the "License");
 * you may not use this file except in compliance with the License.
 * You may obtain a copy of the License at
 *
 *      http://www.apache.org/licenses/LICENSE-2.0
 *
 * Unless required by applicable law or agreed to in writing, software
 * distributed under the License is distributed on an "AS IS" BASIS,
 * WITHOUT WARRANTIES OR CONDITIONS OF ANY KIND, either express or implied.
 * See the License for the specific language governing permissions and
 * limitations under the License.
 */
package net.recommenders.rival.core;

import java.io.File;
import java.io.FileNotFoundException;
import java.io.PrintStream;
import java.io.UnsupportedEncodingException;
import java.util.Map;
import java.util.Map.Entry;
import java.util.Set;

/**
 * Utilities for datamodels.
 *
 * @author <a href="http://github.com/alansaid">Alan</a>.
 */
public final class DataModelUtils {

    /**
     * Utility classes should not have a public constructor.
     */
    private DataModelUtils() {
    }

    /**
     * Method that saves a data model to a file.
     *
     * @param dm        the data model
     * @param outfile   file where the model will be saved
     * @param overwrite flag that indicates if the file should be overwritten
     * @param delimiter field delimiter
     * @param <U>       type of users
     * @param <I>       type of items
     * @throws FileNotFoundException        when outfile cannot be used.
     * @throws UnsupportedEncodingException when the requested encoding (UTF-8)
     *                                      is not available.
     */
    public static <U, I> void saveDataModel(final DataModelIF<U, I> dm, final String outfile, final boolean overwrite, final String delimiter)
            throws FileNotFoundException, UnsupportedEncodingException {
        if (new File(outfile).exists() && !overwrite) {
            System.out.println("Ignoring " + outfile);
        } else {
            PrintStream out = new PrintStream(outfile, "UTF-8");
            for (U user : dm.getUsers()) {
<<<<<<< HEAD
                for (I item : dm.getUserItems(user)) {
                    Double pref = dm.getUserItemPreference(user, item);
                    out.println(user + "\t" + item + "\t" + pref + "\t-1");
=======
                Map<I, Double> userPrefModel = dm.getUserItemPreferences().get(user);
                for (Entry<I, Double> e : userPrefModel.entrySet()) {
                    I item = e.getKey();
                    Double pref = userPrefModel.get(item);
                    out.println(user + delimiter + item + delimiter + pref);
>>>>>>> b954e072
                }
            }
            out.close();
        }
    }

    /**
     * Method that saves a temporal data model to a file.
     *
     * @param dm        the data model
     * @param outfile   file where the model will be saved
     * @param overwrite flag that indicates if the file should be overwritten
     * @param delimiter field delimiter
     * @param <U>       type of users
     * @param <I>       type of items
     * @throws FileNotFoundException        when outfile cannot be used.
     * @throws UnsupportedEncodingException when the requested encoding (UTF-8)
     *                                      is not available.
     */
    public static <U, I> void saveDataModel(final TemporalDataModelIF<U, I> dm, final String outfile, final boolean overwrite, String delimiter)
            throws FileNotFoundException, UnsupportedEncodingException {
        if (new File(outfile).exists() && !overwrite) {
            System.out.println("Ignoring " + outfile);
        } else {
            PrintStream out = new PrintStream(outfile, "UTF-8");
            for (U user : dm.getUsers()) {
                for (I item : dm.getUserItems(user)) {
                    Double pref = dm.getUserItemPreference(user, item);
                    Iterable<Long> time = dm.getUserItemTimestamps(user, item);
                    if (time == null) {
                        out.println(user + delimiter + item + delimiter + pref + delimiter + "-1");
                    } else {
                        for (Long t : time) {
                            out.println(user + delimiter + item + delimiter + pref + delimiter + t);
                        }
                    }
                }
            }
            out.close();
        }
    }
}<|MERGE_RESOLUTION|>--- conflicted
+++ resolved
@@ -56,17 +56,11 @@
         } else {
             PrintStream out = new PrintStream(outfile, "UTF-8");
             for (U user : dm.getUsers()) {
-<<<<<<< HEAD
-                for (I item : dm.getUserItems(user)) {
-                    Double pref = dm.getUserItemPreference(user, item);
-                    out.println(user + "\t" + item + "\t" + pref + "\t-1");
-=======
                 Map<I, Double> userPrefModel = dm.getUserItemPreferences().get(user);
                 for (Entry<I, Double> e : userPrefModel.entrySet()) {
                     I item = e.getKey();
                     Double pref = userPrefModel.get(item);
                     out.println(user + delimiter + item + delimiter + pref);
->>>>>>> b954e072
                 }
             }
             out.close();
@@ -93,9 +87,15 @@
         } else {
             PrintStream out = new PrintStream(outfile, "UTF-8");
             for (U user : dm.getUsers()) {
-                for (I item : dm.getUserItems(user)) {
-                    Double pref = dm.getUserItemPreference(user, item);
-                    Iterable<Long> time = dm.getUserItemTimestamps(user, item);
+                Map<I, Double> userPrefModel = dm.getUserItemPreferences().get(user);
+                Map<I, Set<Long>> userTimeModel = dm.getUserItemTimestamps().get(user);
+                for (Entry<I, Double> e : userPrefModel.entrySet()) {
+                    I item = e.getKey();
+                    Double pref = userPrefModel.get(item);
+                    Set<Long> time = null;
+                    if (userTimeModel != null) {
+                        time = userTimeModel.get(item);
+                    }
                     if (time == null) {
                         out.println(user + delimiter + item + delimiter + pref + delimiter + "-1");
                     } else {

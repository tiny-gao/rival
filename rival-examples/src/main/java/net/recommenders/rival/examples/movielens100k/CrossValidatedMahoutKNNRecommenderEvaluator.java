package net.recommenders.rival.examples.movielens100k;

import java.io.File;
import java.io.FileNotFoundException;
import java.io.IOException;
import java.lang.reflect.InvocationTargetException;
import java.util.List;

import net.recommenders.rival.core.DataModel;
import net.recommenders.rival.core.Parser;
import net.recommenders.rival.core.SimpleParser;
import net.recommenders.rival.evaluation.metric.error.RMSE;
import net.recommenders.rival.evaluation.metric.ranking.MAP;
import net.recommenders.rival.evaluation.metric.ranking.NDCG;
import net.recommenders.rival.evaluation.metric.ranking.Precision;
import net.recommenders.rival.evaluation.strategy.EvaluationStrategy;
import net.recommenders.rival.recommend.frameworks.RecommenderIO;
import net.recommenders.rival.recommend.frameworks.mahout.GenericRecommenderBuilder;
import net.recommenders.rival.recommend.frameworks.mahout.exceptions.RecommenderException;
import net.recommenders.rival.split.parser.MovielensParser;
import net.recommenders.rival.split.splitter.CrossValidationSplitter;
import org.apache.mahout.cf.taste.common.TasteException;
import org.apache.mahout.cf.taste.impl.common.LongPrimitiveIterator;
import org.apache.mahout.cf.taste.impl.model.file.FileDataModel;
import org.apache.mahout.cf.taste.recommender.RecommendedItem;
import org.apache.mahout.cf.taste.recommender.Recommender;

/**
 *
 *
 * @author <a href="http://github.com/alansaid">Alan</a>
 */
public class CrossValidatedMahoutKNNRecommenderEvaluator {

    public static void main(String[] args) {
        String url = "http://files.grouplens.org/datasets/movielens/ml-100k.zip";
        int nFolds = 5;
        prepareSplits(url, nFolds);
        recommend(nFolds);
        prepareStrategy(nFolds);
        evaluate(nFolds);
    }

<<<<<<< HEAD
    public static void prepareStrategy(int nFolds) {
        for (int i = 0; i < nFolds; i++) {
            File trainingFile = new File("data/model/train." + i + ".csv");
            File testFile = new File("data/model/test." + i + ".csv");
            File recFile = new File("data/recommendations/recs." + i + ".csv");
            DataModel<Long, Long> trainingModel = null;
            DataModel<Long, Long> testModel = null;
            DataModel<Long, Long> recModel = null;
            try {
                trainingModel = new SimpleParser().parseData(trainingFile);
                testModel = new SimpleParser().parseData(testFile);
                recModel = new SimpleParser().parseData(recFile);
            } catch (IOException e) {
                e.printStackTrace();
            }


            EvaluationStrategy.OUTPUT_FORMAT format = EvaluationStrategy.OUTPUT_FORMAT.SIMPLE;
            Double threshold = 2.0;
            String strategyClassName = "net.recommenders.rival.evaluation.strategy.UserTest";
            EvaluationStrategy<Long, Long> strategy = null;
            try {
                Object strategyObj = (Class.forName(strategyClassName)).getConstructor(DataModel.class, DataModel.class, double.class).newInstance(trainingModel, testModel, threshold);
                if (strategyObj instanceof EvaluationStrategy) {
                    @SuppressWarnings("unchecked")
                    EvaluationStrategy<Long, Long> strategyTemp = (EvaluationStrategy<Long, Long>) strategyObj;
                    strategy = strategyTemp;
                }
            } catch (InstantiationException e) {
                e.printStackTrace();
            } catch (IllegalAccessException e) {
                e.printStackTrace();
            } catch (InvocationTargetException e) {
                e.printStackTrace();
            } catch (NoSuchMethodException e) {
                e.printStackTrace();
            } catch (ClassNotFoundException e) {
                e.printStackTrace();
            }
=======
    public static void prepareSplits(String url, int nFolds) {
        DataDownloader dd = new DataDownloader(url);
        dd.downloadAndUnzip();
>>>>>>> 82e86aed

        boolean perUser = true;
        long seed = 2048;
        Parser parser = new MovielensParser();

        DataModel<Long, Long> data = null;
        try {
            data = parser.parseData(new File("data/ml-100k/u.data"));
        } catch (IOException e) {
            e.printStackTrace();
        }

<<<<<<< HEAD
            //System.out.println("recusers: " + recModel.getNumUsers());
            // no matches...
            for (Long user : recModel.getUsers()) {
                for (Long item : strategy.getCandidateItemsToRank(user)) {
                    if (recModel.getUserItemPreferences().get(user).containsValue(item)) {
                        modelToEval.addPreference(user, item, recModel.getUserItemPreferences().get(user).get(item));
                    }
                }
            }
=======
        DataModel<Long, Long>[] splits = new CrossValidationSplitter(nFolds, perUser, seed).split(data);
        String path = "data/model/";
        File dir = new File(path);
        if (!dir.exists())
            dir.mkdir();
        for (int i = 0; i < splits.length / 2; i++) {
            DataModel<Long, Long> training = splits[2 * i];
            DataModel<Long, Long> test = splits[2 * i + 1];
            String trainingFile = path + "train." + i + ".csv";
            String testFile = path + "test." + i + ".csv";
            System.out.println("train: " + trainingFile);
            System.out.println("test: " + testFile);
            boolean overwrite = true;
>>>>>>> 82e86aed
            try {
                training.saveDataModel(trainingFile, overwrite);
                test.saveDataModel(testFile, overwrite);
            } catch (FileNotFoundException e) {
                e.printStackTrace();
            }
        }
<<<<<<< HEAD
        /**
         * final Map<Long, List<EvaluationStrategy.Pair<Long, Double>>>
         * mapUserRecommendations = new HashMap<Long,
         * List<EvaluationStrategy.Pair<Long, Double>>>(); BufferedReader in =
         * null; try { in = new BufferedReader(new FileReader(recFile)); } catch
         * (FileNotFoundException e) { e.printStackTrace(); } String line =
         * null; try { while ((line = in.readLine()) != null) {
         * StrategyIO.readLine(line, mapUserRecommendations); } in.close(); }
         * catch (IOException e) { e.printStackTrace(); }
         */
=======
>>>>>>> 82e86aed
    }

    public static void recommend(int nFolds) {
        for (int i = 0; i < nFolds; i++) {
            org.apache.mahout.cf.taste.model.DataModel trainModel = null;
            org.apache.mahout.cf.taste.model.DataModel testModel = null;
            try {
                trainModel = new FileDataModel(new File("data/model/train." + i + ".csv"));
                testModel = new FileDataModel(new File("data/model/test." + i + ".csv"));
            } catch (IOException e) {
                e.printStackTrace();
            }

            GenericRecommenderBuilder grb = new GenericRecommenderBuilder();
            String recommenderClass = "org.apache.mahout.cf.taste.impl.recommender.GenericUserBasedRecommender";
            String similarityClass = "org.apache.mahout.cf.taste.impl.similarity.PearsonCorrelationSimilarity";
            int neighborhoodSize = 50;
            Recommender recommender = null;
            try {
                recommender = grb.buildRecommender(trainModel, recommenderClass, similarityClass, neighborhoodSize);
            } catch (TasteException e) {
                e.printStackTrace();
            } catch (RecommenderException e) {
                e.printStackTrace();
            }

            String path = "data/recommendations";
            String fileName = "recs." + i + ".csv";

            LongPrimitiveIterator users = null;
            try {
                users = testModel.getUserIDs();
                while (users.hasNext()) {
                    long u = users.nextLong();
                    List<RecommendedItem> items = recommender.recommend(u, trainModel.getNumItems());
                    RecommenderIO.writeData(u, items, path, fileName);
                }
            } catch (TasteException e) {
                e.printStackTrace();
            }
        }
    }

    public static void prepareStrategy(int nFolds) {
        for (int i = 0; i < nFolds; i++) {
            File trainingFile = new File("data/model/train." + i + ".csv");
            File testFile = new File("data/model/test." + i + ".csv");
            File recFile = new File("data/recommendations/recs." + i + ".csv");
            DataModel<Long, Long> trainingModel = null;
            DataModel<Long, Long> testModel = null;
            DataModel<Long, Long> recModel = null;
            try {
                trainingModel = new SimpleParser().parseData(trainingFile);
                testModel = new SimpleParser().parseData(testFile);
                recModel = new SimpleParser().parseData(recFile);
            } catch (IOException e) {
                e.printStackTrace();
            }


            EvaluationStrategy.OUTPUT_FORMAT format = EvaluationStrategy.OUTPUT_FORMAT.SIMPLE;
            Double threshold = 2.0;
            String strategyClassName = "net.recommenders.rival.evaluation.strategy.UserTest";
            EvaluationStrategy<Long, Long> strategy = null;
            try {
                strategy = (EvaluationStrategy<Long, Long>) (Class.forName(strategyClassName)).getConstructor(DataModel.class, DataModel.class, double.class).newInstance(trainingModel, testModel, threshold);
            } catch (InstantiationException e) {
                e.printStackTrace();
            } catch (IllegalAccessException e) {
                e.printStackTrace();
            } catch (InvocationTargetException e) {
                e.printStackTrace();
            } catch (NoSuchMethodException e) {
                e.printStackTrace();
            } catch (ClassNotFoundException e) {
                e.printStackTrace();
            }

<<<<<<< HEAD
        DataModel<Long, Long>[] splits = new CrossValidationSplitter(nFolds, perUser, seed).split(data);
        String path = "data/model/";
        File dir = new File(path);
        if (!dir.exists()) {
            dir.mkdir();
        }
        for (int i = 0; i < splits.length / 2; i++) {
            DataModel<Long, Long> training = splits[2 * i];
            DataModel<Long, Long> test = splits[2 * i + 1];
            String trainingFile = path + "train." + i + ".csv";
            String testFile = path + "test." + i + ".csv";
            System.out.println("train: " + trainingFile);
            System.out.println("test: " + testFile);
            boolean overwrite = true;
=======

            DataModel<Long, Long> modelToEval = new DataModel<Long, Long>();

            for (Long user : recModel.getUsers())
                for (Long item : strategy.getCandidateItemsToRank(user))
                    if (recModel.getUserItemPreferences().get(user).containsKey(item)) {
                        modelToEval.addPreference(user, item, recModel.getUserItemPreferences().get(user).get(item));
                    }
>>>>>>> 82e86aed
            try {
                modelToEval.saveDataModel("data/model/strategymodel." + i + ".csv", true);
            } catch (FileNotFoundException e) {
                e.printStackTrace();
            }
        }
    }
<<<<<<< HEAD
=======

    public static void evaluate(int nFolds){
        double ndcgRes = 0.0;
        double precisionRes = 0.0;
        for (int i = 0; i < nFolds; i++) {
            File testFile = new File("data/model/test." + i + ".csv");
            File recFile = new File("data/recommendations/recs." + i + ".csv");
            DataModel<Long, Long> testModel = null;
            DataModel<Long, Long> recModel = null;
            try {
                testModel = new SimpleParser().parseData(testFile);
                recModel = new SimpleParser().parseData(recFile);
            } catch (IOException e) {
                e.printStackTrace();
            }
            NDCG ndcg = new NDCG(recModel, testModel, new int[]{10});
            ndcg.compute();
            ndcgRes += ndcg.getValueAt(10);
//            System.out.println("NDCG@10: " + ndcg.getValueAt(10));

//            RMSE rmse = new RMSE(recModel, testModel);
//            rmse.compute();
//            System.out.println(rmse.getValue());
        }
        System.out.println("NDCG@10: " + ndcgRes/nFolds);
    }
>>>>>>> 82e86aed
}<|MERGE_RESOLUTION|>--- conflicted
+++ resolved
@@ -1,10 +1,4 @@
 package net.recommenders.rival.examples.movielens100k;
-
-import java.io.File;
-import java.io.FileNotFoundException;
-import java.io.IOException;
-import java.lang.reflect.InvocationTargetException;
-import java.util.List;
 
 import net.recommenders.rival.core.DataModel;
 import net.recommenders.rival.core.Parser;
@@ -25,6 +19,12 @@
 import org.apache.mahout.cf.taste.recommender.RecommendedItem;
 import org.apache.mahout.cf.taste.recommender.Recommender;
 
+import java.io.File;
+import java.io.FileNotFoundException;
+import java.io.IOException;
+import java.lang.reflect.InvocationTargetException;
+import java.util.List;
+
 /**
  *
  *
@@ -41,51 +41,9 @@
         evaluate(nFolds);
     }
 
-<<<<<<< HEAD
-    public static void prepareStrategy(int nFolds) {
-        for (int i = 0; i < nFolds; i++) {
-            File trainingFile = new File("data/model/train." + i + ".csv");
-            File testFile = new File("data/model/test." + i + ".csv");
-            File recFile = new File("data/recommendations/recs." + i + ".csv");
-            DataModel<Long, Long> trainingModel = null;
-            DataModel<Long, Long> testModel = null;
-            DataModel<Long, Long> recModel = null;
-            try {
-                trainingModel = new SimpleParser().parseData(trainingFile);
-                testModel = new SimpleParser().parseData(testFile);
-                recModel = new SimpleParser().parseData(recFile);
-            } catch (IOException e) {
-                e.printStackTrace();
-            }
-
-
-            EvaluationStrategy.OUTPUT_FORMAT format = EvaluationStrategy.OUTPUT_FORMAT.SIMPLE;
-            Double threshold = 2.0;
-            String strategyClassName = "net.recommenders.rival.evaluation.strategy.UserTest";
-            EvaluationStrategy<Long, Long> strategy = null;
-            try {
-                Object strategyObj = (Class.forName(strategyClassName)).getConstructor(DataModel.class, DataModel.class, double.class).newInstance(trainingModel, testModel, threshold);
-                if (strategyObj instanceof EvaluationStrategy) {
-                    @SuppressWarnings("unchecked")
-                    EvaluationStrategy<Long, Long> strategyTemp = (EvaluationStrategy<Long, Long>) strategyObj;
-                    strategy = strategyTemp;
-                }
-            } catch (InstantiationException e) {
-                e.printStackTrace();
-            } catch (IllegalAccessException e) {
-                e.printStackTrace();
-            } catch (InvocationTargetException e) {
-                e.printStackTrace();
-            } catch (NoSuchMethodException e) {
-                e.printStackTrace();
-            } catch (ClassNotFoundException e) {
-                e.printStackTrace();
-            }
-=======
     public static void prepareSplits(String url, int nFolds) {
         DataDownloader dd = new DataDownloader(url);
         dd.downloadAndUnzip();
->>>>>>> 82e86aed
 
         boolean perUser = true;
         long seed = 2048;
@@ -98,17 +56,6 @@
             e.printStackTrace();
         }
 
-<<<<<<< HEAD
-            //System.out.println("recusers: " + recModel.getNumUsers());
-            // no matches...
-            for (Long user : recModel.getUsers()) {
-                for (Long item : strategy.getCandidateItemsToRank(user)) {
-                    if (recModel.getUserItemPreferences().get(user).containsValue(item)) {
-                        modelToEval.addPreference(user, item, recModel.getUserItemPreferences().get(user).get(item));
-                    }
-                }
-            }
-=======
         DataModel<Long, Long>[] splits = new CrossValidationSplitter(nFolds, perUser, seed).split(data);
         String path = "data/model/";
         File dir = new File(path);
@@ -122,7 +69,6 @@
             System.out.println("train: " + trainingFile);
             System.out.println("test: " + testFile);
             boolean overwrite = true;
->>>>>>> 82e86aed
             try {
                 training.saveDataModel(trainingFile, overwrite);
                 test.saveDataModel(testFile, overwrite);
@@ -130,19 +76,6 @@
                 e.printStackTrace();
             }
         }
-<<<<<<< HEAD
-        /**
-         * final Map<Long, List<EvaluationStrategy.Pair<Long, Double>>>
-         * mapUserRecommendations = new HashMap<Long,
-         * List<EvaluationStrategy.Pair<Long, Double>>>(); BufferedReader in =
-         * null; try { in = new BufferedReader(new FileReader(recFile)); } catch
-         * (FileNotFoundException e) { e.printStackTrace(); } String line =
-         * null; try { while ((line = in.readLine()) != null) {
-         * StrategyIO.readLine(line, mapUserRecommendations); } in.close(); }
-         * catch (IOException e) { e.printStackTrace(); }
-         */
-=======
->>>>>>> 82e86aed
     }
 
     public static void recommend(int nFolds) {
@@ -221,22 +154,6 @@
                 e.printStackTrace();
             }
 
-<<<<<<< HEAD
-        DataModel<Long, Long>[] splits = new CrossValidationSplitter(nFolds, perUser, seed).split(data);
-        String path = "data/model/";
-        File dir = new File(path);
-        if (!dir.exists()) {
-            dir.mkdir();
-        }
-        for (int i = 0; i < splits.length / 2; i++) {
-            DataModel<Long, Long> training = splits[2 * i];
-            DataModel<Long, Long> test = splits[2 * i + 1];
-            String trainingFile = path + "train." + i + ".csv";
-            String testFile = path + "test." + i + ".csv";
-            System.out.println("train: " + trainingFile);
-            System.out.println("test: " + testFile);
-            boolean overwrite = true;
-=======
 
             DataModel<Long, Long> modelToEval = new DataModel<Long, Long>();
 
@@ -245,7 +162,6 @@
                     if (recModel.getUserItemPreferences().get(user).containsKey(item)) {
                         modelToEval.addPreference(user, item, recModel.getUserItemPreferences().get(user).get(item));
                     }
->>>>>>> 82e86aed
             try {
                 modelToEval.saveDataModel("data/model/strategymodel." + i + ".csv", true);
             } catch (FileNotFoundException e) {
@@ -253,8 +169,6 @@
             }
         }
     }
-<<<<<<< HEAD
-=======
 
     public static void evaluate(int nFolds){
         double ndcgRes = 0.0;
@@ -281,5 +195,4 @@
         }
         System.out.println("NDCG@10: " + ndcgRes/nFolds);
     }
->>>>>>> 82e86aed
 }